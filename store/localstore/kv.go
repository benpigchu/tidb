--- conflicted
+++ resolved
@@ -140,11 +140,7 @@
 func (s *dbStore) Close() error {
 	mc.mu.Lock()
 	defer mc.mu.Unlock()
-<<<<<<< HEAD
 	s.compactor.Stop()
-=======
-
->>>>>>> 23f7a38a
 	delete(mc.cache, s.path)
 	return s.db.Close()
 }
